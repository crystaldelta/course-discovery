# pylint: disable=no-member,test-inherits-tests
import datetime
import itertools
from urllib.parse import urlencode

import ddt
import mock
import pytest
import responses
from django.test import TestCase
from django.utils.text import slugify
from haystack.query import SearchQuerySet
from opaque_keys.edx.keys import CourseKey
from pytz import UTC
from rest_framework.test import APIRequestFactory
from waffle.models import Switch
from waffle.testutils import override_switch

from course_discovery.apps.api.fields import ImageField, StdImageSerializerField
from course_discovery.apps.api.serializers import (
    AffiliateWindowSerializer, CatalogSerializer, ContainedCourseRunsSerializer, ContainedCoursesSerializer,
    ContentTypeSerializer, CorporateEndorsementSerializer, CourseEntitlementSerializer, CourseRunSearchModelSerializer,
    CourseRunSearchSerializer, CourseRunSerializer, CourseRunWithProgramsSerializer, CourseSearchModelSerializer,
    CourseSearchSerializer, CourseSerializer, CourseWithProgramsSerializer, CurriculumSerializer, DegreeCostSerializer,
    DegreeDeadlineSerializer, EndorsementSerializer, FAQSerializer, FlattenedCourseRunWithCourseSerializer,
    IconTextPairingSerializer, ImageSerializer, MinimalCourseRunSerializer, MinimalCourseSerializer,
    MinimalOrganizationSerializer, MinimalProgramCourseSerializer, MinimalProgramSerializer, NestedProgramSerializer,
    OrganizationSerializer, PathwaySerializer, PersonSerializer, PositionSerializer, PrerequisiteSerializer,
    ProgramSearchModelSerializer, ProgramSearchSerializer, ProgramSerializer, ProgramTypeSerializer, RankingSerializer,
    SeatSerializer, SubjectSerializer, TopicSerializer, TypeaheadCourseRunSearchSerializer,
    TypeaheadProgramSearchSerializer, VideoSerializer, get_lms_course_url_for_archived, get_utm_source_for_user
)
from course_discovery.apps.api.tests.mixins import SiteMixin
from course_discovery.apps.catalogs.tests.factories import CatalogFactory
from course_discovery.apps.core.models import Partner, User
from course_discovery.apps.core.tests.factories import PartnerFactory, UserFactory
from course_discovery.apps.core.tests.helpers import make_image_file
from course_discovery.apps.core.tests.mixins import ElasticsearchTestMixin, LMSAPIClientMixin
from course_discovery.apps.course_metadata.choices import CourseRunStatus, ProgramStatus
from course_discovery.apps.course_metadata.models import Course, CourseRun, Program
from course_discovery.apps.course_metadata.tests.factories import (
    CorporateEndorsementFactory, CourseFactory, CourseRunFactory, CurriculumFactory, DegreeCostFactory,
    DegreeDeadlineFactory, DegreeFactory, EndorsementFactory, ExpectedLearningItemFactory, IconTextPairingFactory,
    ImageFactory, JobOutlookItemFactory, OrganizationFactory, PathwayFactory, PersonFactory, PositionFactory,
    PrerequisiteFactory, ProgramFactory, ProgramTypeFactory, RankingFactory, SeatFactory, SeatTypeFactory,
    SubjectFactory, TopicFactory, VideoFactory
)
from course_discovery.apps.ietf_language_tags.models import LanguageTag


def json_date_format(datetime_obj):
    return datetime.datetime.strftime(datetime_obj, "%Y-%m-%dT%H:%M:%S.%fZ")


def make_request():
    user = UserFactory()
    request = APIRequestFactory().get('/')
    request.user = user
    return request


def serialize_datetime_without_timezone(d):
    # TODO: Remove this function, and replace usage of it with serialize_datetime, after
    # https://github.com/encode/django-rest-framework/issues/3732 is released.
    return d.strftime('%Y-%m-%dT%H:%M:%S') if d else None


def serialize_language(language):
    if language.code.startswith('zh'):
        return language.name

    return language.macrolanguage


def serialize_language_to_code(language):
    return language.code


def get_uuids(items):
    return [str(item.uuid) for item in items]


class CatalogSerializerTests(ElasticsearchTestMixin, TestCase):
    def test_data(self):
        user = UserFactory()
        catalog = CatalogFactory(query='*:*', viewers=[user])  # We intentionally use a query for all Courses.
        courses = CourseFactory.create_batch(10)
        serializer = CatalogSerializer(catalog)

        expected = {
            'id': catalog.id,
            'name': catalog.name,
            'query': catalog.query,
            'courses_count': len(courses),
            'viewers': [user.username]
        }
        self.assertDictEqual(serializer.data, expected)

    def test_invalid_data_user_create(self):
        """Verify that users are not created if the serializer data is invalid."""
        username = 'test-user'
        data = {
            'viewers': [username],
            'id': None,
            'name': '',
            'query': '',
        }
        serializer = CatalogSerializer(data=data)
        self.assertFalse(serializer.is_valid())
        self.assertEqual(User.objects.filter(username=username).count(), 0)  # pylint: disable=no-member


class MinimalCourseSerializerTests(SiteMixin, TestCase):
    serializer_class = MinimalCourseSerializer

    @classmethod
    def get_expected_data(cls, course, request):
        context = {'request': request}

        return {
            'key': course.key,
            'uuid': str(course.uuid),
            'title': course.title,
            'course_runs': MinimalCourseRunSerializer(course.course_runs, many=True, context=context).data,
            'entitlements': [],
            'owners': MinimalOrganizationSerializer(course.authoring_organizations, many=True, context=context).data,
            'image': ImageField().to_representation(course.image_url),
            'short_description': course.short_description
        }

    def test_data(self):
        request = make_request()
        organizations = OrganizationFactory(partner=self.partner)
        course = CourseFactory(authoring_organizations=[organizations], partner=self.partner)
        CourseRunFactory.create_batch(2, course=course)
        serializer = self.serializer_class(course, context={'request': request})
        expected = self.get_expected_data(course, request)
        self.assertDictEqual(serializer.data, expected)


class CourseSerializerTests(MinimalCourseSerializerTests):
    serializer_class = CourseSerializer

    @classmethod
    def get_expected_data(cls, course, request):
        expected = super().get_expected_data(course, request)
        expected.update({
            'short_description': course.short_description,
            'full_description': course.full_description,
            'level_type': course.level_type.name,
            'subjects': [],
            'prerequisites': [],
            'expected_learning_items': [],
            'video': VideoSerializer(course.video).data,
            'sponsors': OrganizationSerializer(course.sponsoring_organizations, many=True).data,
            'modified': json_date_format(course.modified),  # pylint: disable=no-member
            'marketing_url': '{url}?{params}'.format(
                url=course.marketing_url,
                params=urlencode({
                    'utm_source': request.user.username,
                    'utm_medium': request.user.referral_tracking_id,
                })
            ),
            'course_runs': CourseRunSerializer(course.course_runs, many=True, context={'request': request}).data,
            'entitlements': CourseEntitlementSerializer(many=True).data,
            'owners': OrganizationSerializer(course.authoring_organizations, many=True).data,
            'prerequisites_raw': course.prerequisites_raw,
            'syllabus_raw': course.syllabus_raw,
            'outcome': course.outcome,
            'original_image': ImageField().to_representation(course.original_image_url),
            'card_image_url': course.card_image_url,
        })

        return expected

    def test_exclude_utm(self):
        request = make_request()
        course = CourseFactory()
        CourseRunFactory.create_batch(3, course=course)
        serializer = self.serializer_class(course, context={'request': request, 'exclude_utm': 1})

        self.assertEqual(serializer.data['marketing_url'], course.marketing_url)


@ddt.ddt
class CourseWithProgramsSerializerTests(CourseSerializerTests):
    serializer_class = CourseWithProgramsSerializer

    @classmethod
    def get_expected_data(cls, course, request):
        expected = super().get_expected_data(course, request)
        expected.update({
            'programs': NestedProgramSerializer(
                course.programs,
                many=True,
                context={'request': request}
            ).data,
        })

        return expected

    def setUp(self):
        super().setUp()
        self.request = make_request()
        self.course = CourseFactory(partner=self.partner)
        self.deleted_program = ProgramFactory(
            courses=[self.course],
            partner=self.partner,
            status=ProgramStatus.Deleted
        )

    def test_exclude_deleted_programs(self):
        """
        If the associated program is deleted,
        CourseWithProgramsSerializer should not return any serialized programs
        """
        serializer = self.serializer_class(self.course, context={'request': self.request})
        self.assertEqual(serializer.data['programs'], [])

    def test_include_deleted_programs(self):
        """
        If the associated program is deleted, but we are sending in the 'include_deleted_programs' flag
        CourseWithProgramsSerializer should return deleted programs
        """
        serializer = self.serializer_class(
            self.course,
            context={'request': self.request, 'include_deleted_programs': 1}
        )
        self.assertEqual(serializer.data, self.get_expected_data(self.course, self.request))


class MinimalCourseRunBaseTestSerializer(TestCase):
    serializer_class = MinimalCourseRunSerializer

    @classmethod
    def get_expected_data(cls, course_run, request):  # pylint: disable=unused-argument
        return {
            'key': course_run.key,
            'uuid': str(course_run.uuid),
            'title': course_run.title,
            'short_description': course_run.short_description,
            'image': ImageField().to_representation(course_run.image_url),
            'marketing_url': '{url}?{params}'.format(
                url=course_run.marketing_url,
                params=urlencode({
                    'utm_source': request.user.username,
                    'utm_medium': request.user.referral_tracking_id,
                })
            ),
            'start': json_date_format(course_run.start),
            'end': json_date_format(course_run.end),
            'enrollment_start': json_date_format(course_run.enrollment_start),
            'enrollment_end': json_date_format(course_run.enrollment_end),
            'pacing_type': course_run.pacing_type,
            'type': course_run.type,
            'seats': SeatSerializer(course_run.seats, many=True).data,
            'status': course_run.status,
        }


class MinimalCourseRunSerializerTests(MinimalCourseRunBaseTestSerializer):

    def test_data(self):
        request = make_request()
        course_run = CourseRunFactory()
        serializer = self.serializer_class(course_run, context={'request': request})
        expected = self.get_expected_data(course_run, request)
        assert serializer.data == expected

    def test_get_lms_course_url(self):
        partner = PartnerFactory()
        course_key = 'course-v1:testX+test1.23+2018T1'
        lms_course_url = get_lms_course_url_for_archived(partner, '')
        self.assertIsNone(lms_course_url)

        lms_course_url = get_lms_course_url_for_archived(partner, course_key)
        expected_url = '{lms_url}/courses/{course_key}/course/'.format(lms_url=partner.lms_url, course_key=course_key)
        self.assertEqual(lms_course_url, expected_url)


class CourseRunSerializerTests(MinimalCourseRunBaseTestSerializer):
    serializer_class = CourseRunSerializer

    @classmethod
    def get_expected_data(cls, course_run, request):
        expected = super().get_expected_data(course_run, request)
        expected.update({
            'course': course_run.course.key,
            'key': course_run.key,
            'title': course_run.title,  # pylint: disable=no-member
            'full_description': course_run.full_description,  # pylint: disable=no-member
            'announcement': json_date_format(course_run.announcement),
            'video': VideoSerializer(course_run.video).data,
            'mobile_available': course_run.mobile_available,
            'eligible_for_financial_aid': course_run.eligible_for_financial_aid,
            'hidden': course_run.hidden,
            'content_language': course_run.language.code,
            'transcript_languages': [],
            'min_effort': course_run.min_effort,
            'max_effort': course_run.max_effort,
            'weeks_to_complete': course_run.weeks_to_complete,
            'instructors': [],
            'staff': [],
            'seats': [],
            'modified': json_date_format(course_run.modified),  # pylint: disable=no-member
            'level_type': course_run.level_type.name,
            'availability': course_run.availability,
            'reporting_type': course_run.reporting_type,
            'status': course_run.status,
            'license': course_run.license,
            'outcome': course_run.outcome,
        })

        return expected

    def test_exclude_utm(self):
        request = make_request()
        course_run = CourseRunFactory()
        serializer = self.serializer_class(course_run, context={'request': request, 'exclude_utm': 1})

        self.assertEqual(serializer.data['marketing_url'], course_run.marketing_url)


class CourseRunWithProgramsSerializerTests(TestCase):
    def setUp(self):
        super().setUp()
        self.request = make_request()
        self.course_run = CourseRunFactory()
        self.serializer_context = {'request': self.request}

    def test_data(self):
        serializer = CourseRunWithProgramsSerializer(self.course_run, context=self.serializer_context)
        ProgramFactory(courses=[self.course_run.course])
        self.assertDictEqual(serializer.data, self.get_expected_data(self.course_run, self.request))

    def test_data_excluded_course_run(self):
        """
        If a course run is excluded on a program, that program should not be
        returned for that course run on the course run endpoint.
        """
        serializer = CourseRunWithProgramsSerializer(self.course_run, context=self.serializer_context)
        ProgramFactory(courses=[self.course_run.course], excluded_course_runs=[self.course_run])
        expected = CourseRunSerializer(self.course_run, context=self.serializer_context).data
        expected.update({'programs': []})
        assert serializer.data == expected

    def test_exclude_deleted_programs(self):
        """
        If the associated program is deleted,
        CourseRunWithProgramsSerializer should not return any serialized programs
        """
        ProgramFactory(courses=[self.course_run.course], status=ProgramStatus.Deleted)
        serializer = CourseRunWithProgramsSerializer(self.course_run, context=self.serializer_context)
        self.assertEqual(serializer.data['programs'], [])

    def test_include_deleted_programs(self):
        """
        If the associated program is deleted, but we are sending in the 'include_deleted_programs' flag
        CourseRunWithProgramsSerializer should return deleted programs
        """
        deleted_program = ProgramFactory(courses=[self.course_run.course], status=ProgramStatus.Deleted)
        self.serializer_context['include_deleted_programs'] = 1
        serializer = CourseRunWithProgramsSerializer(self.course_run, context=self.serializer_context)
        self.assertEqual(
            serializer.data['programs'],
            NestedProgramSerializer([deleted_program], many=True, context=self.serializer_context).data
        )

    def test_exclude_unpublished_program(self):
        """
        If a program is unpublished, that program should not be returned on the course run endpoint by default.
        """
        ProgramFactory(courses=[self.course_run.course], status=ProgramStatus.Unpublished)
        serializer = CourseRunWithProgramsSerializer(self.course_run, context=self.serializer_context)
        self.assertEqual(serializer.data['programs'], [])

    def test_include_unpublished_programs(self):
        """
        If a program is unpublished, that program should only be returned on the course run endpoint if we are
        sending the 'include_unpublished_programs' flag.
        """
        unpublished_program = ProgramFactory(courses=[self.course_run.course], status=ProgramStatus.Unpublished)
        self.serializer_context['include_unpublished_programs'] = 1
        serializer = CourseRunWithProgramsSerializer(self.course_run, context=self.serializer_context)
        self.assertEqual(
            serializer.data['programs'],
            NestedProgramSerializer([unpublished_program], many=True, context=self.serializer_context).data
        )

    def test_exclude_retired_program(self):
        """
        If a program is retired, that program should not be returned on the course run endpoint by default.
        """
        ProgramFactory(courses=[self.course_run.course], status=ProgramStatus.Retired)
        serializer = CourseRunWithProgramsSerializer(self.course_run, context=self.serializer_context)
        self.assertEqual(serializer.data['programs'], [])

    def test_include_retired_programs(self):
        """
        If a program is retired, that program should only be returned on the course run endpoint if we are
        sending the 'include_retired_programs' flag.
        """
        retired_program = ProgramFactory(courses=[self.course_run.course], status=ProgramStatus.Retired)
        self.serializer_context['include_retired_programs'] = 1
        serializer = CourseRunWithProgramsSerializer(self.course_run, context=self.serializer_context)
        self.assertEqual(
            serializer.data['programs'],
            NestedProgramSerializer([retired_program], many=True, context=self.serializer_context).data
        )

    @classmethod
    def get_expected_data(cls, course_run, request):
        expected = CourseRunSerializer(course_run, context={'request': request}).data
        expected.update({
            'programs': NestedProgramSerializer(
                course_run.course.programs,
                many=True,
                context={'request': request},
            ).data,
        })
        return expected


class FlattenedCourseRunWithCourseSerializerTests(TestCase):  # pragma: no cover
    @classmethod
    def serialize_seats(cls, course_run):
        seats = {
            'audit': {
                'type': ''
            },
            'honor': {
                'type': ''
            },
            'verified': {
                'type': '',
                'currency': '',
                'price': '',
                'upgrade_deadline': '',
            },
            'professional': {
                'type': '',
                'currency': '',
                'price': '',
                'upgrade_deadline': '',
            },
            'credit': {
                'type': [],
                'currency': [],
                'price': [],
                'upgrade_deadline': [],
                'credit_provider': [],
                'credit_hours': [],
            },
        }

        for seat in course_run.seats.all():
            for key in seats[seat.type].keys():
                if seat.type == 'credit':
                    seats['credit'][key].append(SeatSerializer(seat).data[key])
                else:
                    seats[seat.type][key] = SeatSerializer(seat).data[key]

        for credit_attr in seats['credit']:
            seats['credit'][credit_attr] = ','.join([str(e) for e in seats['credit'][credit_attr]])

        return seats

    @classmethod
    def serialize_items(cls, organizations, attr):
        return ','.join([getattr(organization, attr) for organization in organizations])

    @classmethod
    def get_expected_data(cls, request, course_run):
        course = course_run.course
        serializer_context = {'request': request}
        expected = dict(CourseRunSerializer(course_run, context=serializer_context).data)
        expected.update({
            'subjects': cls.serialize_items(course.subjects.all(), 'name'),
            'seats': cls.serialize_seats(course_run),
            'owners': cls.serialize_items(course.authoring_organizations.all(), 'key'),
            'sponsors': cls.serialize_items(course.sponsoring_organizations.all(), 'key'),
            'prerequisites': cls.serialize_items(course.prerequisites.all(), 'name'),
            'level_type': course_run.level_type.name if course_run.level_type else None,
            'expected_learning_items': cls.serialize_items(course.expected_learning_items.all(), 'value'),
            'course_key': course.key,
            'image': ImageField().to_representation(course_run.card_image_url),
        })

        # Remove fields found in CourseRunSerializer, but not in FlattenedCourseRunWithCourseSerializer.
        fields_to_remove = set(CourseRunSerializer.Meta.fields) - set(
            FlattenedCourseRunWithCourseSerializer.Meta.fields)
        for key in fields_to_remove:
            del expected[key]

        return expected

    def test_data(self):
        request = make_request()
        course_run = CourseRunFactory()
        SeatFactory(course_run=course_run)
        serializer_context = {'request': request}
        serializer = FlattenedCourseRunWithCourseSerializer(course_run, context=serializer_context)
        expected = self.get_expected_data(request, course_run)
        self.assertDictEqual(serializer.data, expected)

    def test_data_without_level_type(self):
        """ Verify the serializer handles courses with no level type set. """
        request = make_request()
        course_run = CourseRunFactory(course__level_type=None)
        SeatFactory(course_run=course_run)
        serializer_context = {'request': request}
        serializer = FlattenedCourseRunWithCourseSerializer(course_run, context=serializer_context)
        expected = self.get_expected_data(request, course_run)
        self.assertDictEqual(serializer.data, expected)


class MinimalProgramCourseSerializerTests(TestCase):
    def setUp(self):
        super(MinimalProgramCourseSerializerTests, self).setUp()
        self.program = ProgramFactory(courses=[CourseFactory()])

    def assert_program_courses_serialized(self, program):
        request = make_request()

        serializer = MinimalProgramCourseSerializer(
            program.courses,
            many=True,
            context={
                'request': request,
                'program': program,
                'course_runs': list(program.course_runs)
            }
        )
        expected = MinimalCourseSerializer(program.courses, many=True, context={'request': request}).data
        self.assertSequenceEqual(serializer.data, expected)

    def test_data(self):
        for course in self.program.courses.all():
            CourseRunFactory(course=course)

        self.assert_program_courses_serialized(self.program)

    def test_data_without_course_runs(self):
        """
        Make sure that if a course has no runs, the serializer still works as expected
        """
        self.assert_program_courses_serialized(self.program)

    def test_with_exclusions(self):
        """
        Test serializer with course_run exclusions within program
        """
        request = make_request()
        course = CourseFactory()
        excluded_runs = []
        course_runs = CourseRunFactory.create_batch(2, course=course)
        excluded_runs.append(course_runs[0])
        program = ProgramFactory(courses=[course], excluded_course_runs=excluded_runs)

        serializer_context = {'request': request, 'program': program, 'course_runs': list(program.course_runs)}
        serializer = MinimalProgramCourseSerializer(course, context=serializer_context)

        expected = MinimalCourseSerializer(course, context=serializer_context).data
        expected['course_runs'] = MinimalCourseRunSerializer(
            [course_runs[1]], many=True, context={'request': request}).data
        self.assertDictEqual(serializer.data, expected)

    def test_with_published_course_runs_only_context(self):
        """ Verify setting the published_course_runs_only context value excludes unpublished course runs. """
        # Create a program and course. The course should have both published and un-published course runs.
        request = make_request()
        course = CourseFactory()
        program = ProgramFactory(courses=[course])
        unpublished_course_run = CourseRunFactory(status=CourseRunStatus.Unpublished, course=course)
        CourseRunFactory(status=CourseRunStatus.Published, course=course)

        # We do NOT expect the results to included the unpublished data
        expected = MinimalCourseSerializer(course, context={'request': request}).data
        expected['course_runs'] = [course_run for course_run in expected['course_runs'] if
                                   course_run['key'] != str(unpublished_course_run.key)]
        self.assertEqual(len(expected['course_runs']), 1)

        serializer = MinimalProgramCourseSerializer(
            course,
            context={
                'request': request,
                'program': program,
                'published_course_runs_only': True,
                'course_runs': list(program.course_runs),
            }
        )

        self.assertSequenceEqual(serializer.data, expected)

    def test_use_full_course_serializer(self):
        """
        Verify that we can use the `use_full_course_serializer` parameter to use the
        CourseRun serializer.
        """
        request = make_request()
        course = CourseFactory()
        program = ProgramFactory(courses=[course])
        CourseRunFactory(course=course)

        serializer_data = MinimalProgramCourseSerializer(
            course,
            context={
                'request': request,
                'program': program,
                'use_full_course_serializer': 1,
                'course_runs': list(program.course_runs),
            }
        ).data

        expected = CourseRunSerializer(
            course.course_runs.all(),
            many=True,
            context={
                'request': request,
                'use_full_course_serializer': 1
            }
        ).data

        assert serializer_data['course_runs'] == expected


class MinimalProgramSerializerTests(TestCase):
    serializer_class = MinimalProgramSerializer

    def create_program(self):
        organizations = OrganizationFactory.create_batch(2)
        person = PersonFactory()

        courses = CourseFactory.create_batch(3)
        for course in courses:
            CourseRunFactory.create_batch(2, course=course, staff=[person], start=datetime.datetime.now(UTC))

        return ProgramFactory(
            courses=courses,
            authoring_organizations=organizations,
            credit_backing_organizations=organizations,
            corporate_endorsements=CorporateEndorsementFactory.create_batch(1),
            individual_endorsements=EndorsementFactory.create_batch(1),
            expected_learning_items=ExpectedLearningItemFactory.create_batch(1),
            job_outlook_items=JobOutlookItemFactory.create_batch(1),
            banner_image=make_image_file('test_banner.jpg'),
            video=VideoFactory(),
            order_courses_by_start_date=False,
        )

    @classmethod
    def get_expected_data(cls, program, request):
        image_field = StdImageSerializerField()
        image_field._context = {'request': request}  # pylint: disable=protected-access

        return {
            'uuid': str(program.uuid),
            'title': program.title,
            'subtitle': program.subtitle,
            'type': program.type.name,
            'status': program.status,
            'marketing_slug': program.marketing_slug,
            'marketing_url': program.marketing_url,
            'banner_image': image_field.to_representation(program.banner_image),
            'hidden': program.hidden,
            'courses': MinimalProgramCourseSerializer(
                program.courses,
                many=True,
                context={
                    'request': request,
                    'program': program,
                    'course_runs': list(program.course_runs),
                }).data,
            'authoring_organizations': MinimalOrganizationSerializer(program.authoring_organizations, many=True).data,
            'card_image_url': program.card_image_url,
            'is_program_eligible_for_one_click_purchase': program.is_program_eligible_for_one_click_purchase,
            'degree': None
        }

    def test_data(self):
        request = make_request()
        program = self.create_program()
        serializer = self.serializer_class(program, context={'request': request})
        expected = self.get_expected_data(program, request)
        self.assertDictEqual(serializer.data, expected)


class ProgramSerializerTests(MinimalProgramSerializerTests):
    serializer_class = ProgramSerializer

    @classmethod
    def get_expected_data(cls, program, request):
        expected = super().get_expected_data(program, request)
        expected.update({
            'authoring_organizations': OrganizationSerializer(program.authoring_organizations, many=True).data,
            'video': VideoSerializer(program.video).data,
            'credit_redemption_overview': program.credit_redemption_overview,
            'applicable_seat_types': list(program.type.applicable_seat_types.values_list('slug', flat=True)),
            'corporate_endorsements': CorporateEndorsementSerializer(program.corporate_endorsements, many=True).data,
            'credit_backing_organizations': OrganizationSerializer(
                program.credit_backing_organizations,
                many=True
            ).data,
            'expected_learning_items': [item.value for item in program.expected_learning_items.all()],
            'faq': FAQSerializer(program.faq, many=True).data,
            'individual_endorsements': EndorsementSerializer(
                program.individual_endorsements, many=True, context={'request': request}
            ).data,
            'staff': PersonSerializer(program.staff, many=True, context={'request': request}).data,
            'instructor_ordering': PersonSerializer(
                program.instructor_ordering,
                many=True,
                context={'request': request}
            ).data,
            'job_outlook_items': [item.value for item in program.job_outlook_items.all()],
            'languages': [serialize_language_to_code(l) for l in program.languages],
            'weeks_to_complete': program.weeks_to_complete,
            'total_hours_of_effort': program.total_hours_of_effort,
            'weeks_to_complete_min': program.weeks_to_complete_min,
            'weeks_to_complete_max': program.weeks_to_complete_max,
            'max_hours_effort_per_week': program.max_hours_effort_per_week,
            'min_hours_effort_per_week': program.min_hours_effort_per_week,
            'overview': program.overview,
            'price_ranges': program.price_ranges,
            'subjects': SubjectSerializer(program.subjects, many=True).data,
            'transcript_languages': [serialize_language_to_code(l) for l in program.transcript_languages],
        })
        return expected

    def test_data_with_exclusions(self):
        """
        Verify we can specify program excluded_course_runs and the serializers will
        render the course_runs with exclusions
        """
        request = make_request()
        program = self.create_program()

        excluded_course_run = program.courses.all()[0].course_runs.all()[0]
        program.excluded_course_runs.add(excluded_course_run)

        expected = self.get_expected_data(program, request)
        serializer = self.serializer_class(program, context={'request': request})
        self.assertDictEqual(serializer.data, expected)

    def test_course_ordering(self):
        """
        Verify that courses in a program are ordered by ascending run start date,
        with ties broken by earliest run enrollment start date.
        """
        request = make_request()
        course_list = CourseFactory.create_batch(3)

        # Create a course run with arbitrary start and empty enrollment_start.
        CourseRunFactory(
            course=course_list[2],
            enrollment_start=None,
            start=datetime.datetime(2014, 2, 1, tzinfo=UTC),
        )

        # Create a second run with matching start, but later enrollment_start.
        CourseRunFactory(
            course=course_list[1],
            enrollment_start=datetime.datetime(2014, 1, 2),
            start=datetime.datetime(2014, 2, 1, tzinfo=UTC),
        )

        # Create a third run with later start and enrollment_start.
        CourseRunFactory(
            course=course_list[0],
            enrollment_start=datetime.datetime(2014, 2, 1, tzinfo=UTC),
            start=datetime.datetime(2014, 3, 1, tzinfo=UTC),
        )

        program = ProgramFactory(courses=course_list)
        serializer = self.serializer_class(program, context={'request': request})

        expected = MinimalProgramCourseSerializer(
            # The expected ordering is the reverse of course_list.
            course_list[::-1],
            many=True,
            context={'request': request, 'program': program, 'course_runs': list(program.course_runs)}
        ).data

        self.assertEqual(serializer.data['courses'], expected)

    def test_course_ordering_with_exclusions(self):
        """
        Verify that excluded course runs aren't used when ordering courses.
        """
        request = make_request()
        course_list = CourseFactory.create_batch(3)

        # Create a course run with arbitrary start and empty enrollment_start.
        # This run will be excluded from the program. If it wasn't excluded,
        # the expected course ordering, by index, would be: 0, 2, 1.
        excluded_run = CourseRunFactory(
            course=course_list[0],
            enrollment_start=None,
            start=datetime.datetime(2014, 1, 1, tzinfo=UTC),
        )

        # Create a run with later start and empty enrollment_start.
        CourseRunFactory(
            course=course_list[2],
            enrollment_start=None,
            start=datetime.datetime(2014, 2, 1, tzinfo=UTC),
        )

        # Create a run with matching start, but later enrollment_start.
        CourseRunFactory(
            course=course_list[1],
            enrollment_start=datetime.datetime(2014, 1, 2),
            start=datetime.datetime(2014, 2, 1, tzinfo=UTC),
        )

        # Create a run with later start and enrollment_start.
        CourseRunFactory(
            course=course_list[0],
            enrollment_start=datetime.datetime(2014, 2, 1, tzinfo=UTC),
            start=datetime.datetime(2014, 3, 1, tzinfo=UTC),
        )

        program = ProgramFactory(courses=course_list, excluded_course_runs=[excluded_run])
        serializer = self.serializer_class(program, context={'request': request})

        expected = MinimalProgramCourseSerializer(
            # The expected ordering is the reverse of course_list.
            course_list[::-1],
            many=True,
            context={'request': request, 'program': program, 'course_runs': list(program.course_runs)}
        ).data

        self.assertEqual(serializer.data['courses'], expected)

    def test_course_ordering_with_no_start(self):
        """
        Verify that a courses run with missing start date appears last when ordering courses.
        """
        request = make_request()
        course_list = CourseFactory.create_batch(3)

        # Create a course run with arbitrary start and empty enrollment_start.
        CourseRunFactory(
            course=course_list[2],
            enrollment_start=None,
            start=datetime.datetime(2014, 2, 1, tzinfo=UTC),
        )

        # Create a second run with matching start, but later enrollment_start.
        CourseRunFactory(
            course=course_list[1],
            enrollment_start=datetime.datetime(2014, 1, 2),
            start=datetime.datetime(2014, 2, 1, tzinfo=UTC),
        )

        # Create a third run with empty start and enrollment_start.
        CourseRunFactory(
            course=course_list[0],
            enrollment_start=None,
            start=None,
        )

        program = ProgramFactory(courses=course_list)
        serializer = self.serializer_class(program, context={'request': request})

        expected = MinimalProgramCourseSerializer(
            # The expected ordering is the reverse of course_list.
            course_list[::-1],
            many=True,
            context={'request': request, 'program': program, 'course_runs': list(program.course_runs)}
        ).data

        self.assertEqual(serializer.data['courses'], expected)

    def test_data_without_course_sorting(self):
        request = make_request()

        program = self.create_program()
        program.order_courses_by_start_date = False
        program.save()

        serializer = self.serializer_class(program, context={'request': request})
        expected = self.get_expected_data(program, request)
        self.assertDictEqual(serializer.data, expected)

    def test_marketable_enrollable_course_runs_with_archived(self):
        """ Test that the marketable_enrollable_course_runs_with_archived flag hides course runs
        that are not marketable or enrollable
        """
        course = CourseFactory()
        CourseRunFactory(status=CourseRunStatus.Unpublished, course=course)
        marketable_enrollable_run = CourseRunFactory(
            status=CourseRunStatus.Published,
            end=datetime.datetime.now(UTC) + datetime.timedelta(days=10),
            enrollment_start=None,
            enrollment_end=None,
            course=course
        )
        SeatFactory(course_run=marketable_enrollable_run)
        program = ProgramFactory(courses=[course])
        request = make_request()

        serializer = self.serializer_class(
            program,
            context={
                'request': request,
                'marketable_enrollable_course_runs_with_archived': True
            }
        )

        expected = MinimalProgramCourseSerializer(
            [course],
            many=True,
            context={
                'request': request,
                'program': program,
                'course_runs': [marketable_enrollable_run]
            }
        ).data

        assert len(expected[0]['course_runs']) == 1
        assert sorted(serializer.data['courses'][0]['course_runs'], key=lambda x: x['key']) == \
            sorted(expected[0]['course_runs'], key=lambda x: x['key'])

    def test_degree_marketing_data(self):
        request = make_request()

        lead_capture_image_field = StdImageSerializerField()
        lead_capture_image_field._context = {'request': request}  # pylint: disable=protected-access

        rankings = RankingFactory.create_batch(3)
        degree = DegreeFactory.create(rankings=rankings)
        curriculum = CurriculumFactory.create(degree=degree)
        degree.curriculum = curriculum
        quick_facts = IconTextPairingFactory.create_batch(3, degree=degree)
        degree.deadline = DegreeDeadlineFactory.create_batch(size=3, degree=degree)
        degree.cost = DegreeCostFactory.create_batch(size=3, degree=degree)

        serializer = self.serializer_class(degree, context={'request': request})
        expected = self.get_expected_data(degree, request)
        expected_rankings = RankingSerializer(rankings, many=True).data
        expected_curriculum = CurriculumSerializer(curriculum).data
        expected_quick_facts = IconTextPairingSerializer(quick_facts, many=True).data
        expected_degree_deadlines = DegreeDeadlineSerializer(degree.deadline, many=True).data
        expected_degree_costs = DegreeCostSerializer(degree.cost, many=True).data

        # Tack in degree data
        expected['degree'] = {
            'application_requirements': degree.application_requirements,
            'apply_url': degree.apply_url,
            'overall_ranking': degree.overall_ranking,
            'banner_border_color': degree.banner_border_color,
            'campus_image': degree.campus_image,
            'costs': expected_degree_costs,
            'curriculum': expected_curriculum,
            'deadlines': expected_degree_deadlines,
            'quick_facts': expected_quick_facts,
            'prerequisite_coursework': degree.prerequisite_coursework,
            'rankings': expected_rankings,
            'lead_capture_list_name': degree.lead_capture_list_name,
            'lead_capture_image': lead_capture_image_field.to_representation(degree.lead_capture_image),
            'micromasters_url': degree.micromasters_url,
            'micromasters_long_title': degree.micromasters_long_title,
            'micromasters_long_description': degree.micromasters_long_description,
            'costs_fine_print': degree.costs_fine_print,
            'deadlines_fine_print': degree.deadlines_fine_print,
            'title_background_image': degree.title_background_image,
        }
        self.assertDictEqual(serializer.data, expected)


class PathwaySerialzerTests(TestCase):
    def test_data(self):
        pathway = PathwayFactory()
        serializer = PathwaySerializer(pathway)

        expected = {
            'id': pathway.id,
            'uuid': str(pathway.uuid),
            'name': pathway.name,
            'org_name': pathway.org_name,
            'email': pathway.email,
            'programs': MinimalProgramSerializer(pathway.programs, many=True).data,
            'description': pathway.description,
            'destination_url': pathway.destination_url,
            'pathway_type': pathway.pathway_type,
        }
        self.assertDictEqual(serializer.data, expected)


class ProgramTypeSerializerTests(TestCase):
    serializer_class = ProgramTypeSerializer

    @classmethod
    def get_expected_data(cls, program_type, request):
        image_field = StdImageSerializerField()
        image_field._context = {'request': request}  # pylint: disable=protected-access

        return {
            'name': program_type.name,
            'logo_image': image_field.to_representation(program_type.logo_image),
            'applicable_seat_types': [seat_type.slug for seat_type in program_type.applicable_seat_types.all()],
            'slug': program_type.slug,
        }

    def test_data(self):
        request = make_request()
        applicable_seat_types = SeatTypeFactory.create_batch(3)
        program_type = ProgramTypeFactory(applicable_seat_types=applicable_seat_types)
        serializer = self.serializer_class(program_type, context={'request': request})
        expected = self.get_expected_data(program_type, request)
        self.assertDictEqual(serializer.data, expected)


class ContainedCourseRunsSerializerTests(TestCase):
    def test_data(self):
        instance = {
            'course_runs': {
                'course-v1:edX+DemoX+Demo_Course': True,
                'a/b/c': False
            }
        }
        serializer = ContainedCourseRunsSerializer(instance)
        self.assertDictEqual(serializer.data, instance)


class ContainedCoursesSerializerTests(TestCase):
    def test_data(self):
        instance = {
            'courses': {
                'course-v1:edX+DemoX+Demo_Course': True,
                'a/b/c': False
            }
        }
        serializer = ContainedCoursesSerializer(instance)
        self.assertDictEqual(serializer.data, instance)


@ddt.ddt
class ContentTypeSerializerTests(TestCase):
    @ddt.data(
        (CourseFactory, 'course'),
        (CourseRunFactory, 'courserun'),
        (ProgramFactory, 'program'),
    )
    @ddt.unpack
    def test_data(self, factory_class, expected_content_type):
        obj = factory_class()
        serializer = ContentTypeSerializer(obj)
        expected = {
            'content_type': expected_content_type
        }
        assert serializer.data == expected


@ddt.ddt
class NamedModelSerializerTests(TestCase):
    @ddt.data(
        (PrerequisiteFactory, PrerequisiteSerializer),
    )
    @ddt.unpack
    def test_data(self, factory_class, serializer_class):
        link_object = factory_class()
        serializer = serializer_class(link_object)

        expected = {
            'name': link_object.name
        }

        self.assertDictEqual(serializer.data, expected)


class SubjectSerializerTests(TestCase):
    def test_data(self):
        subject = SubjectFactory()
        serializer = SubjectSerializer(subject)

        expected = {
            'name': subject.name,
            'description': subject.description,
            'banner_image_url': subject.banner_image_url,
            'card_image_url': subject.card_image_url,
            'subtitle': subject.subtitle,
            'slug': subject.slug,
            'uuid': str(subject.uuid),
        }

        self.assertDictEqual(serializer.data, expected)


class TopicSerializerTests(TestCase):
    def test_data(self):
        topic = TopicFactory()
        serializer = TopicSerializer(topic)

        expected = {
            'name': topic.name,
            'description': topic.description,
            'long_description': topic.long_description,
            'banner_image_url': topic.banner_image_url,
            'subtitle': topic.subtitle,
            'slug': topic.slug,
            'uuid': str(topic.uuid),
        }

        self.assertDictEqual(serializer.data, expected)


class ImageSerializerTests(TestCase):
    def test_data(self):
        image = ImageFactory()
        serializer = ImageSerializer(image)

        expected = {
            'src': image.src,
            'description': image.description,
            'height': image.height,
            'width': image.width
        }

        self.assertDictEqual(serializer.data, expected)


class CorporateEndorsementSerializerTests(TestCase):
    def test_data(self):
        corporate_endorsement = CorporateEndorsementFactory()
        serializer = CorporateEndorsementSerializer(corporate_endorsement)

        expected = {
            'corporation_name': corporate_endorsement.corporation_name,
            'statement': corporate_endorsement.statement,
            'image': ImageSerializer(corporate_endorsement.image).data,
            'individual_endorsements': EndorsementSerializer(
                corporate_endorsement.individual_endorsements,
                many=True
            ).data
        }

        self.assertDictEqual(serializer.data, expected)


class NestedProgramSerializerTests(TestCase):
    def test_data(self):
        program = ProgramFactory()
        serializer = NestedProgramSerializer(program)

        expected = {
            'uuid': str(program.uuid),
            'marketing_slug': program.marketing_slug,
            'marketing_url': program.marketing_url,  # pylint: disable=no-member
            'type': program.type.name,
            'title': program.title,
        }

        self.assertDictEqual(serializer.data, expected)


class VideoSerializerTests(TestCase):
    def test_data(self):
        video = VideoFactory()
        image = video.image
        serializer = VideoSerializer(video)

        expected = {
            'src': video.src,
            'description': video.description,
            'image': ImageSerializer(image).data
        }

        self.assertDictEqual(serializer.data, expected)


class MinimalOrganizationSerializerTests(TestCase):
    serializer_class = MinimalOrganizationSerializer

    def create_organization(self):
        return OrganizationFactory()

    @classmethod
    def get_expected_data(cls, organization):
        return {
            'uuid': str(organization.uuid),
            'key': organization.key,
            'name': organization.name,
        }

    def test_data(self):
        organization = self.create_organization()
        serializer = self.serializer_class(organization)
        expected = self.get_expected_data(organization)
        self.assertDictEqual(serializer.data, expected)


class OrganizationSerializerTests(MinimalOrganizationSerializerTests):
    TAG = 'test-tag'
    serializer_class = OrganizationSerializer

    def create_organization(self):
        organization = super().create_organization()
        organization.tags.add(self.TAG)
        return organization

    @classmethod
    def get_expected_data(cls, organization):
        expected = super().get_expected_data(organization)
        expected.update({
            'certificate_logo_image_url': organization.certificate_logo_image_url,
            'description': organization.description,
            'homepage_url': organization.homepage_url,
            'logo_image_url': organization.logo_image_url,
            'tags': [cls.TAG],
            'marketing_url': organization.marketing_url,
        })

        return expected


class SeatSerializerTests(TestCase):
    def test_data(self):
        course_run = CourseRunFactory()
        seat = SeatFactory(course_run=course_run)
        serializer = SeatSerializer(seat)

        expected = {
            'type': seat.type,
            'price': str(seat.price),
            'currency': seat.currency.code,
            'upgrade_deadline': json_date_format(seat.upgrade_deadline),
            'credit_provider': seat.credit_provider,  # pylint: disable=no-member
            'credit_hours': seat.credit_hours,  # pylint: disable=no-member
            'sku': seat.sku,
            'bulk_sku': seat.bulk_sku
        }

        self.assertDictEqual(serializer.data, expected)


class PersonSerializerTests(TestCase):
    def setUp(self):
        request = make_request()
        self.context = {'request': request}
        image_field = StdImageSerializerField()
        image_field._context = self.context  # pylint: disable=protected-access

        position = PositionFactory()
        self.person = position.person
        self.person.salutation = 'Dr.'
        self.expected = {
            'uuid': str(self.person.uuid),
            'salutation': self.person.salutation,
            'given_name': self.person.given_name,
            'family_name': self.person.family_name,
            'bio': self.person.bio,
            'profile_image': image_field.to_representation(self.person.profile_image),
            'profile_image_url': self.person.profile_image.url,
            'position': PositionSerializer(position).data,
            'works': [work.value for work in self.person.person_works.all()],
            'urls': {
                'facebook': None,
                'twitter': None,
                'blog': None
            },
            'slug': self.person.slug,
            'email': self.person.email,
        }

    def test_data(self):
        serializer = PersonSerializer(self.person, context=self.context)
        self.assertDictEqual(serializer.data, self.expected)

    def test_profile_image_url_override(self):
        self.person.profile_image_url = None
        self.expected['profile_image_url'] = self.person.profile_image.url
        serializer = PersonSerializer(self.person, context=self.context)
        self.assertDictEqual(serializer.data, self.expected)


class PositionSerializerTests(TestCase):
    def test_data(self):
        position = PositionFactory()
        serializer = PositionSerializer(position)
        expected = {
            'title': str(position.title),
            'organization_name': position.organization_name,
            'organization_id': position.organization_id,
            'organization_override': position.organization_override
        }

        self.assertDictEqual(serializer.data, expected)


class AffiliateWindowSerializerTests(TestCase):
    def test_data(self):
        user = UserFactory()
        CatalogFactory(query='*:*', viewers=[user])
        course_run = CourseRunFactory()
        seat = SeatFactory(course_run=course_run)
        serializer = AffiliateWindowSerializer(seat)

        # Verify none of the course run attributes are empty; otherwise, Affiliate Window will report errors.
        # pylint: disable=no-member
        assert all((course_run.title, course_run.short_description, course_run.marketing_url))

        expected = {
            'pid': '{}-{}'.format(course_run.key, seat.type),
            'name': course_run.title,
            'desc': course_run.full_description,
            'purl': course_run.marketing_url,
            'price': {
                'actualp': seat.price
            },
            'currency': seat.currency.code,
            'imgurl': course_run.card_image_url,
            'category': 'Other Experiences',
            'validfrom': course_run.start.strftime('%Y-%m-%d'),
            'validto': course_run.end.strftime('%Y-%m-%d'),
            'lang': course_run.language.code.split('-')[0].upper(),
            'custom1': course_run.pacing_type,
            'custom2': course_run.level_type.name,
            'custom3': ','.join(subject.name for subject in course_run.subjects.all()),
            'custom4': ','.join(org.name for org in course_run.authoring_organizations.all()),
            'custom5': course_run.short_description,
        }

        assert serializer.data == expected


class CourseSearchSerializerTests(TestCase):
    serializer_class = CourseSearchSerializer

    def test_data(self):
        request = make_request()
        course = CourseFactory()
        course_run = CourseRunFactory(course=course)
        course.course_runs.add(course_run)
        course.save()
        serializer = self.serialize_course(course, request)
        assert serializer.data == self.get_expected_data(course, course_run, request)

    def serialize_course(self, course, request):
        """ Serializes the given `Course` as a search result. """
        result = SearchQuerySet().models(Course).filter(key=course.key)[0]
        serializer = self.serializer_class(result, context={'request': request})
        return serializer

    @classmethod
    def get_expected_data(cls, course, course_run, request):  # pylint: disable=unused-argument
        return {
            'key': course.key,
            'title': course.title,
            'short_description': course.short_description,
            'full_description': course.full_description,
            'content_type': 'course',
            'aggregation_key': 'course:{}'.format(course.key),
            'card_image_url': course.card_image_url,
            'course_runs': [{
                'key': course_run.key,
                'enrollment_start': course_run.enrollment_start,
                'enrollment_end': course_run.enrollment_end,
<<<<<<< HEAD
=======
                'start': course_run.start,
                'end': course_run.end,
>>>>>>> d76b2f01
            }],
        }


class CourseSearchModelSerializerTests(CourseSearchSerializerTests):
    serializer_class = CourseSearchModelSerializer

    @classmethod
    def get_expected_data(cls, course, course_run, request):  # pylint: disable=unused-argument
        expected_data = CourseWithProgramsSerializerTests.get_expected_data(course, request)
        expected_data.update({'content_type': 'course'})
        return expected_data


class CourseRunSearchSerializerTests(ElasticsearchTestMixin, TestCase):
    serializer_class = CourseRunSearchSerializer

    def test_data(self):
        request = make_request()
        course_run = CourseRunFactory(transcript_languages=LanguageTag.objects.filter(code__in=['en-us', 'zh-cn']),
                                      authoring_organizations=[OrganizationFactory()])
        SeatFactory.create(course_run=course_run, type='verified', price=10, sku='ABCDEF')
        program = ProgramFactory(courses=[course_run.course])
        self.reindex_courses(program)
        serializer = self.serialize_course_run(course_run, request)
        assert serializer.data == self.get_expected_data(course_run, request)

    def test_data_without_serializers(self):
        """ Verify a null `LevelType` is properly serialized as None. """
        request = make_request()
        course_run = CourseRunFactory(course__level_type=None)
        serializer = self.serialize_course_run(course_run, request)
        assert serializer.data['level_type'] is None

    def serialize_course_run(self, course_run, request):
        """ Serializes the given `CourseRun` as a search result. """
        result = SearchQuerySet().models(CourseRun).filter(key=course_run.key)[0]
        serializer = self.serializer_class(result, context={'request': request})
        return serializer

    @classmethod
    def get_expected_data(cls, course_run, request):  # pylint: disable=unused-argument
        return {
            'transcript_languages': [serialize_language(l) for l in course_run.transcript_languages.all()],
            'min_effort': course_run.min_effort,
            'max_effort': course_run.max_effort,
            'weeks_to_complete': course_run.weeks_to_complete,
            'short_description': course_run.short_description,
            'start': serialize_datetime_without_timezone(course_run.start),
            'end': serialize_datetime_without_timezone(course_run.end),
            'enrollment_start': serialize_datetime_without_timezone(course_run.enrollment_start),
            'enrollment_end': serialize_datetime_without_timezone(course_run.enrollment_end),
            'key': course_run.key,
            'marketing_url': course_run.marketing_url,
            'pacing_type': course_run.pacing_type,
            'mobile_available': course_run.mobile_available,
            'language': serialize_language(course_run.language),
            'full_description': course_run.full_description,
            'title': course_run.title,
            'content_type': 'courserun',
            'org': CourseKey.from_string(course_run.key).org,
            'number': CourseKey.from_string(course_run.key).course,
            'seat_types': course_run.seat_types,
            'image_url': course_run.image_url,
            'type': course_run.type,
            'level_type': course_run.level_type.name,
            'availability': course_run.availability,
            'published': course_run.status == CourseRunStatus.Published,
            'partner': course_run.course.partner.short_code,
            'program_types': course_run.program_types,
            'logo_image_urls': [org.logo_image_url for org in course_run.authoring_organizations.all()],
            'authoring_organization_uuids': get_uuids(course_run.authoring_organizations.all()),
            'subject_uuids': get_uuids(course_run.subjects.all()),
            'staff_uuids': get_uuids(course_run.staff.all()),
            'aggregation_key': 'courserun:{}'.format(course_run.course.key),
            'has_enrollable_seats': course_run.has_enrollable_seats,
            'first_enrollable_paid_seat_sku': course_run.first_enrollable_paid_seat_sku(),
            'first_enrollable_paid_seat_price': course_run.first_enrollable_paid_seat_price,
        }


class CourseRunSearchModelSerializerTests(CourseRunSearchSerializerTests):
    serializer_class = CourseRunSearchModelSerializer

    @classmethod
    def get_expected_data(cls, course_run, request):
        expected_data = CourseRunWithProgramsSerializerTests.get_expected_data(course_run, request)
        expected_data.update({'content_type': 'courserun'})
        # This explicit conversion needs to happen, apparently because the real type is DRF's 'ReturnDict'. It's weird.
        return dict(expected_data)


@pytest.mark.django_db
@pytest.mark.usefixtures('haystack_default_connection')
class TestProgramSearchSerializer(TestCase):
    serializer_class = ProgramSearchSerializer

    def setUp(self):
        super().setUp()
        self.request = make_request()

    @classmethod
    def get_expected_data(cls, program, request):  # pylint: disable=unused-argument
        return {
            'uuid': str(program.uuid),
            'title': program.title,
            'subtitle': program.subtitle,
            'type': program.type.name,
            'marketing_url': program.marketing_url,
            'authoring_organizations': OrganizationSerializer(program.authoring_organizations, many=True).data,
            'content_type': 'program',
            'card_image_url': program.card_image_url,
            'status': program.status,
            'published': program.status == ProgramStatus.Active,
            'partner': program.partner.short_code,
            'authoring_organization_uuids': get_uuids(program.authoring_organizations.all()),
            'subject_uuids': get_uuids(
                itertools.chain.from_iterable(course.subjects.all() for course in program.courses.all())
            ),
            'staff_uuids': get_uuids(
                itertools.chain.from_iterable(course.staff.all() for course in list(program.course_runs))
            ),
            'aggregation_key': 'program:{}'.format(program.uuid),
            'weeks_to_complete_min': program.weeks_to_complete_min,
            'weeks_to_complete_max': program.weeks_to_complete_max,
            'min_hours_effort_per_week': program.min_hours_effort_per_week,
            'max_hours_effort_per_week': program.max_hours_effort_per_week,
            'language': [serialize_language(language) for language in program.languages],
            'hidden': program.hidden,
            'is_program_eligible_for_one_click_purchase': program.is_program_eligible_for_one_click_purchase,
            'search_card_display': []
        }

    def serialize_program(self, program, request):
        """ Serializes the given `Program` as a search result. """
        result = SearchQuerySet().models(Program).filter(uuid=program.uuid)[0]
        serializer = self.serializer_class(result, context={'request': request})
        return serializer

    def test_data(self):
        authoring_organization, crediting_organization = OrganizationFactory.create_batch(2)
        program = ProgramFactory(authoring_organizations=[authoring_organization],
                                 credit_backing_organizations=[crediting_organization])
        serializer = self.serialize_program(program, self.request)
        expected = self.get_expected_data(program, self.request)
        assert serializer.data == expected

    def test_data_without_organizations(self):
        """ Verify the serializer serialized programs with no associated organizations.
        In such cases the organizations value should be an empty array. """
        program = ProgramFactory(authoring_organizations=[], credit_backing_organizations=[])
        serializer = self.serialize_program(program, self.request)
        expected = self.get_expected_data(program, self.request)
        assert serializer.data == expected

    def test_data_with_languages(self):
        """
        Verify that program languages are serialized.
        """
        course_run = CourseRunFactory(language=LanguageTag.objects.get(code='en-us'),
                                      authoring_organizations=[OrganizationFactory()])
        CourseRunFactory(course=course_run.course, language=LanguageTag.objects.get(code='zh-cmn'))
        program = ProgramFactory(courses=[course_run.course])
        serializer = self.serialize_program(program, self.request)
        expected = self.get_expected_data(program, self.request)
        assert serializer.data == expected
        if 'language' in expected:
            assert {'English', 'Chinese - Mandarin'} == {*expected['language']}
        else:
            assert {'en-us', 'zh-cmn'} == {*expected['languages']}


class ProgramSearchModelSerializerTest(TestProgramSearchSerializer):
    serializer_class = ProgramSearchModelSerializer

    @classmethod
    def get_expected_data(cls, program, request):
        expected = ProgramSerializerTests.get_expected_data(program, request)
        expected.update({'content_type': 'program'})
        return expected


@pytest.mark.django_db
@pytest.mark.usefixtures('haystack_default_connection')
class TestTypeaheadCourseRunSearchSerializer:
    serializer_class = TypeaheadCourseRunSearchSerializer

    @classmethod
    def get_expected_data(cls, course_run):
        return {
            'key': course_run.key,
            'title': course_run.title,
            'orgs': [org.key for org in course_run.authoring_organizations.all()],
            'marketing_url': course_run.marketing_url,
        }

    def test_data(self):
        authoring_organization = OrganizationFactory()
        course_run = CourseRunFactory(authoring_organizations=[authoring_organization])
        serialized_course = self.serialize_course_run(course_run)
        assert serialized_course.data == self.get_expected_data(course_run)

    def serialize_course_run(self, course_run):
        """ Serializes the given `CourseRun` as a typeahead result. """
        result = SearchQuerySet().models(CourseRun).filter(key=course_run.key)[0]
        serializer = self.serializer_class(result)
        return serializer


@pytest.mark.django_db
@pytest.mark.usefixtures('haystack_default_connection')
class TestTypeaheadProgramSearchSerializer:
    serializer_class = TypeaheadProgramSearchSerializer

    @classmethod
    def get_expected_data(cls, program):
        return {
            'uuid': str(program.uuid),
            'title': program.title,
            'type': program.type.name,
            'orgs': [org.key for org in program.authoring_organizations.all()],
            'marketing_url': program.marketing_url,
        }

    def test_data(self):
        authoring_organization = OrganizationFactory()
        program = ProgramFactory(authoring_organizations=[authoring_organization])
        serialized_program = self.serialize_program(program)
        expected = self.get_expected_data(program)
        assert serialized_program.data == expected

    def test_data_multiple_authoring_organizations(self):
        authoring_organizations = OrganizationFactory.create_batch(3)
        program = ProgramFactory(authoring_organizations=authoring_organizations)
        serialized_program = self.serialize_program(program)
        expected = [org.key for org in authoring_organizations]
        assert serialized_program.data['orgs'] == expected

    def serialize_program(self, program):
        """ Serializes the given `Program` as a typeahead result. """
        result = SearchQuerySet().models(Program).filter(uuid=program.uuid)[0]
        serializer = self.serializer_class(result)
        return serializer


class TestGetUTMSourceForUser(LMSAPIClientMixin, TestCase):

    def setUp(self):
        super(TestGetUTMSourceForUser, self).setUp()

        self.switch, __ = Switch.objects.update_or_create(
            name='use_company_name_as_utm_source_value', defaults={'active': True}
        )
        self.user = UserFactory.create()
        self.partner = PartnerFactory.create()

    @override_switch('use_company_name_as_utm_source_value', active=False)
    @mock.patch.object(Partner, 'access_token', return_value='JWT fake')
    def test_with_waffle_switch_turned_off(self, mock_access_token):  # pylint: disable=unused-argument
        """
        Verify that `get_utm_source_for_user` returns User's username when waffle switch
        `use_company_name_as_utm_source_value` is turned off.
        """

        assert get_utm_source_for_user(self.partner, self.user) == self.user.username

    @mock.patch.object(Partner, 'access_token', return_value='JWT fake')
    def test_with_missing_lms_url(self, mock_access_token):  # pylint: disable=unused-argument
        """
        Verify that `get_utm_source_for_user` returns default value if
        `Partner.lms_url` is not set in the database.
        """
        # Remove lms_url from partner.
        self.partner.lms_url = ''
        self.partner.save()

        assert get_utm_source_for_user(self.partner, self.user) == self.user.username

    @responses.activate
    @mock.patch.object(Partner, 'access_token', return_value='JWT fake')
    def test_when_api_response_is_not_valid(self, mock_access_token):  # pylint: disable=unused-argument
        """
        Verify that `get_utm_source_for_user` returns default value if
        LMS API does not return a valid response.
        """
        self.mock_api_access_request(self.partner.lms_url, self.user, status=400)
        assert get_utm_source_for_user(self.partner, self.user) == self.user.username

    @responses.activate
    @mock.patch.object(Partner, 'access_token', return_value='JWT fake')
    def test_get_utm_source_for_user(self, mock_access_token):  # pylint: disable=unused-argument
        """
        Verify that `get_utm_source_for_user` returns correct value.
        """
        company_name = 'Test Company'
        expected_utm_source = slugify('{} {}'.format(self.user.username, company_name))

        self.mock_api_access_request(
            self.partner.lms_url, self.user, api_access_request_overrides={'company_name': company_name},
        )
        assert get_utm_source_for_user(self.partner, self.user) == expected_utm_source<|MERGE_RESOLUTION|>--- conflicted
+++ resolved
@@ -1357,11 +1357,8 @@
                 'key': course_run.key,
                 'enrollment_start': course_run.enrollment_start,
                 'enrollment_end': course_run.enrollment_end,
-<<<<<<< HEAD
-=======
                 'start': course_run.start,
                 'end': course_run.end,
->>>>>>> d76b2f01
             }],
         }
 
