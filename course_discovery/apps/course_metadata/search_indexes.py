import json

from django.db.models.functions import Lower
from haystack import indexes
from opaque_keys.edx.keys import CourseKey

from course_discovery.apps.course_metadata.choices import CourseRunStatus, ProgramStatus
from course_discovery.apps.course_metadata.models import Course, CourseRun, Program

BASE_SEARCH_INDEX_FIELDS = (
    'aggregation_key',
    'content_type',
    'text',
)

BASE_PROGRAM_FIELDS = (
    'card_image_url',
    'language',
    'marketing_url',
    'partner',
    'published',
    'status',
    'subtitle',
    'text',
    'title',
    'type',
    'uuid'
)

# http://django-haystack.readthedocs.io/en/v2.5.0/boost.html#field-boost
# Boost title over all other parameters (multiplicative)
# The max boost received from our boosting functions is ~6.
# Having a boost of 25 for title gives most relevant titles a score higher
# than our other boosting (which is what we want). But it's all relative.
# If we altered our boosting functions to have a max score of 10
# we would probably want to bump this number.
TITLE_FIELD_BOOST = 25.0
# We want to boost org the same as title
# Primarily this is to prevent courses from other institutions
# coming up first if there is a partial match on title
ORG_FIELD_BOOST = TITLE_FIELD_BOOST


class OrganizationsMixin:
    def format_organization(self, organization):
        return '{key}: {name}'.format(key=organization.key, name=organization.name)

    def format_organization_body(self, organization):
        # Deferred to prevent a circular import:
        # course_discovery.apps.api.serializers -> course_discovery.apps.course_metadata.search_indexes
        from course_discovery.apps.api.serializers import OrganizationSerializer

        return json.dumps(OrganizationSerializer(organization).data)

    def _prepare_organizations(self, organizations):
        return [self.format_organization(organization) for organization in organizations]

    def prepare_authoring_organization_bodies(self, obj):
        return [self.format_organization_body(organization) for organization in obj.authoring_organizations.all()]

    def prepare_authoring_organizations(self, obj):
        return self._prepare_organizations(obj.authoring_organizations.all())

    def prepare_authoring_organizations_autocomplete(self, obj):
        return self.prepare_authoring_organizations(obj)


class BaseIndex(indexes.SearchIndex):
    model = None

    # A key that can be used to group related documents together to enable the computation of distinct facet and hit
    # counts.
    aggregation_key = indexes.CharField()
    content_type = indexes.CharField(faceted=True)
    text = indexes.CharField(document=True, use_template=True)

    def prepare_content_type(self, obj):  # pylint: disable=unused-argument
        return self.model.__name__.lower()

    def get_model(self):
        return self.model

    def get_updated_field(self):  # pragma: no cover
        return 'modified'

    def index_queryset(self, using=None):
        return self.model.objects.all()

    def prepare_authoring_organization_uuids(self, obj):
        return [str(organization.uuid) for organization in obj.authoring_organizations.all()]

    def _prepare_language(self, language):
        if language:
            # ECOM-5466: Render the macro language for all languages except Chinese
            if language.code.startswith('zh'):
                return language.name
            else:
                return language.macrolanguage

        return None


class BaseCourseIndex(OrganizationsMixin, BaseIndex):
    key = indexes.CharField(model_attr='key', stored=True)
    title = indexes.CharField(model_attr='title', boost=TITLE_FIELD_BOOST)
    title_autocomplete = indexes.NgramField(model_attr='title', boost=TITLE_FIELD_BOOST)
    authoring_organizations_autocomplete = indexes.NgramField(boost=ORG_FIELD_BOOST)
    authoring_organization_bodies = indexes.MultiValueField()
    short_description = indexes.CharField(model_attr='short_description', null=True)
    full_description = indexes.CharField(model_attr='full_description', null=True)
    subjects = indexes.MultiValueField(faceted=True)
    organizations = indexes.MultiValueField(faceted=True)
    authoring_organizations = indexes.MultiValueField(faceted=True)
    logo_image_urls = indexes.MultiValueField()
    sponsoring_organizations = indexes.MultiValueField(faceted=True)
    level_type = indexes.CharField(null=True, faceted=True)
    partner = indexes.CharField(model_attr='partner__short_code', null=True, faceted=True)

    def prepare_logo_image_urls(self, obj):
        orgs = obj.authoring_organizations.all()
        return [org.logo_image_url for org in orgs]

    def prepare_subjects(self, obj):
        return [subject.name for subject in obj.subjects.all()]

    def prepare_organizations(self, obj):
        return self.prepare_authoring_organizations(obj) + self.prepare_sponsoring_organizations(obj)

    def prepare_authoring_organizations(self, obj):
        return self._prepare_organizations(obj.authoring_organizations.all())

    def prepare_sponsoring_organizations(self, obj):
        return self._prepare_organizations(obj.sponsoring_organizations.all())

    def prepare_level_type(self, obj):
        return obj.level_type.name if obj.level_type else None


class CourseIndex(BaseCourseIndex, indexes.Indexable):
    model = Course

    uuid = indexes.CharField(model_attr='uuid')
    card_image_url = indexes.CharField(model_attr='card_image_url', null=True)
    org = indexes.CharField()

    status = indexes.CharField(model_attr='course_runs__status')
    start = indexes.DateTimeField(model_attr='course_runs__start', null=True)
    end = indexes.DateTimeField(model_attr='course_runs__end', null=True)
    enrollment_start = indexes.DateTimeField(model_attr='course_runs__enrollment_start', null=True)
    enrollment_end = indexes.DateTimeField(model_attr='course_runs__enrollment_end', null=True)
    availability = indexes.CharField(model_attr='course_runs__availability')
<<<<<<< HEAD
    first_enrollable_paid_seat_price = indexes.IntegerField(null=True)
=======
    subjects = indexes.CharField(model_attr='subjects__uuid')
>>>>>>> cc241b44

    course_runs = indexes.MultiValueField()
    expected_learning_items = indexes.MultiValueField()

    prerequisites = indexes.MultiValueField(faceted=True)

    def prepare_aggregation_key(self, obj):
        return 'course:{}'.format(obj.key)

    def prepare_course_runs(self, obj):
        return [course_run.key for course_run in obj.course_runs.all()]

    def prepare_expected_learning_items(self, obj):
        return [item.value for item in obj.expected_learning_items.all()]

    def prepare_prerequisites(self, obj):
        return [prerequisite.name for prerequisite in obj.prerequisites.all()]

    def prepare_org(self, obj):
        course_run = obj.course_runs.all().first()
        if course_run:
            return CourseKey.from_string(course_run.key).org
        return None

    def prepare_first_enrollable_paid_seat_price(self, obj):
        return obj.first_enrollable_paid_seat_price


class CourseRunIndex(BaseCourseIndex, indexes.Indexable):
    model = CourseRun

    course_key = indexes.CharField(model_attr='course__key', stored=True)
    org = indexes.CharField()
    number = indexes.CharField()
    status = indexes.CharField(model_attr='status', faceted=True)
    start = indexes.DateTimeField(model_attr='start', null=True, faceted=True)
    end = indexes.DateTimeField(model_attr='end', null=True)
    enrollment_start = indexes.DateTimeField(model_attr='enrollment_start', null=True)
    enrollment_end = indexes.DateTimeField(model_attr='enrollment_end', null=True)
    announcement = indexes.DateTimeField(model_attr='announcement', null=True)
    min_effort = indexes.IntegerField(model_attr='min_effort', null=True)
    max_effort = indexes.IntegerField(model_attr='max_effort', null=True)
    weeks_to_complete = indexes.IntegerField(model_attr='weeks_to_complete', null=True)
    language = indexes.CharField(null=True, faceted=True)
    transcript_languages = indexes.MultiValueField(faceted=True)
    pacing_type = indexes.CharField(model_attr='pacing_type', null=True, faceted=True)
    marketing_url = indexes.CharField(null=True)
    slug = indexes.CharField(model_attr='slug', null=True)
    seat_types = indexes.MultiValueField(model_attr='seat_types', null=True, faceted=True)
    type = indexes.CharField(model_attr='type', null=True, faceted=True)
    image_url = indexes.CharField(model_attr='image_url', null=True)
    partner = indexes.CharField(null=True, faceted=True)
    program_types = indexes.MultiValueField()
    published = indexes.BooleanField(null=False, faceted=True)
    hidden = indexes.BooleanField(model_attr='hidden', faceted=True)
    mobile_available = indexes.BooleanField(model_attr='mobile_available', faceted=True)
    authoring_organization_uuids = indexes.MultiValueField()
    staff_uuids = indexes.MultiValueField()
    subject_uuids = indexes.MultiValueField()
    has_enrollable_paid_seats = indexes.BooleanField(null=False)
    first_enrollable_paid_seat_sku = indexes.CharField(null=True)
    first_enrollable_paid_seat_price = indexes.IntegerField(null=True)
    paid_seat_enrollment_end = indexes.DateTimeField(null=True)
    license = indexes.MultiValueField(model_attr='license', faceted=True)
    has_enrollable_seats = indexes.BooleanField(model_attr='has_enrollable_seats', null=False)
    is_current_and_still_upgradeable = indexes.BooleanField(null=False)

    def prepare_aggregation_key(self, obj):
        # Aggregate CourseRuns by Course key since that is how we plan to dedup CourseRuns on the marketing site.
        return 'courserun:{}'.format(obj.course.key)

    def prepare_has_enrollable_paid_seats(self, obj):
        return obj.has_enrollable_paid_seats()

    def prepare_first_enrollable_paid_seat_sku(self, obj):
        return obj.first_enrollable_paid_seat_sku()

    def prepare_first_enrollable_paid_seat_price(self, obj):
        return obj.first_enrollable_paid_seat_price

    def prepare_is_current_and_still_upgradeable(self, obj):
        return obj.is_current_and_still_upgradeable()

    def prepare_paid_seat_enrollment_end(self, obj):
        return obj.get_paid_seat_enrollment_end()

    def prepare_partner(self, obj):
        return obj.course.partner.short_code

    def prepare_published(self, obj):
        return obj.status == CourseRunStatus.Published

    def prepare_language(self, obj):
        return self._prepare_language(obj.language)

    def prepare_number(self, obj):
        course_run_key = CourseKey.from_string(obj.key)
        return course_run_key.course

    def prepare_org(self, obj):
        course_run_key = CourseKey.from_string(obj.key)
        return course_run_key.org

    def prepare_transcript_languages(self, obj):
        return [self._prepare_language(language) for language in obj.transcript_languages.all()]

    def prepare_marketing_url(self, obj):
        return obj.marketing_url

    def prepare_program_types(self, obj):
        return obj.program_types

    def prepare_staff_uuids(self, obj):
        return [str(staff.uuid) for staff in obj.staff.all()]

    def prepare_subject_uuids(self, obj):
        return [str(subject.uuid) for subject in obj.subjects.all()]


class ProgramIndex(BaseIndex, indexes.Indexable, OrganizationsMixin):
    model = Program

    uuid = indexes.CharField(model_attr='uuid')
    title = indexes.CharField(model_attr='title', boost=TITLE_FIELD_BOOST)
    title_autocomplete = indexes.NgramField(model_attr='title', boost=TITLE_FIELD_BOOST)
    subtitle = indexes.CharField(model_attr='subtitle')
    type = indexes.CharField(model_attr='type__name', faceted=True)
    marketing_url = indexes.CharField(null=True)
    organizations = indexes.MultiValueField(faceted=True)
    authoring_organizations = indexes.MultiValueField(faceted=True)
    authoring_organizations_autocomplete = indexes.NgramField(boost=ORG_FIELD_BOOST)
    authoring_organization_uuids = indexes.MultiValueField()
    subject_uuids = indexes.MultiValueField()
    staff_uuids = indexes.MultiValueField()
    authoring_organization_bodies = indexes.MultiValueField()
    credit_backing_organizations = indexes.MultiValueField(faceted=True)
    card_image_url = indexes.CharField(model_attr='card_image_url', null=True)
    status = indexes.CharField(model_attr='status', faceted=True)
    partner = indexes.CharField(model_attr='partner__short_code', null=True, faceted=True)
    start = indexes.DateTimeField(model_attr='start', null=True, faceted=True)
    seat_types = indexes.MultiValueField(model_attr='seat_types', null=True, faceted=True)
    published = indexes.BooleanField(null=False, faceted=True)
    min_hours_effort_per_week = indexes.IntegerField(model_attr='min_hours_effort_per_week', null=True)
    max_hours_effort_per_week = indexes.IntegerField(model_attr='max_hours_effort_per_week', null=True)
    weeks_to_complete_min = indexes.IntegerField(model_attr='weeks_to_complete_min', null=True)
    weeks_to_complete_max = indexes.IntegerField(model_attr='weeks_to_complete_max', null=True)
    language = indexes.MultiValueField(faceted=True)
    hidden = indexes.BooleanField(model_attr='hidden', faceted=True)
    is_program_eligible_for_one_click_purchase = indexes.BooleanField(
        model_attr='is_program_eligible_for_one_click_purchase', null=False
    )

    def prepare_aggregation_key(self, obj):
        return 'program:{}'.format(obj.uuid)

    def prepare_published(self, obj):
        return obj.status == ProgramStatus.Active

    def prepare_organizations(self, obj):
        return self.prepare_authoring_organizations(obj) + self.prepare_credit_backing_organizations(obj)

    def prepare_subject_uuids(self, obj):
        return set([str(subject.uuid) for course in obj.courses.all() for subject in course.subjects.all()])

    def prepare_staff_uuids(self, obj):
        return set([str(staff.uuid) for course_run in obj.course_runs for staff in course_run.staff.all()])

    def prepare_credit_backing_organizations(self, obj):
        return self._prepare_organizations(obj.credit_backing_organizations.all())

    def prepare_marketing_url(self, obj):
        return obj.marketing_url

    def prepare_language(self, obj):
        return [self._prepare_language(language) for language in obj.languages]<|MERGE_RESOLUTION|>--- conflicted
+++ resolved
@@ -149,11 +149,8 @@
     enrollment_start = indexes.DateTimeField(model_attr='course_runs__enrollment_start', null=True)
     enrollment_end = indexes.DateTimeField(model_attr='course_runs__enrollment_end', null=True)
     availability = indexes.CharField(model_attr='course_runs__availability')
-<<<<<<< HEAD
     first_enrollable_paid_seat_price = indexes.IntegerField(null=True)
-=======
     subjects = indexes.CharField(model_attr='subjects__uuid')
->>>>>>> cc241b44
 
     course_runs = indexes.MultiValueField()
     expected_learning_items = indexes.MultiValueField()
