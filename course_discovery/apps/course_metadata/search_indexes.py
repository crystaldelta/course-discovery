--- conflicted
+++ resolved
@@ -170,11 +170,7 @@
     has_enrollable_paid_seats = indexes.BooleanField(null=False)
     paid_seat_enrollment_end = indexes.DateTimeField(null=True)
     license = indexes.MultiValueField(model_attr='license', faceted=True)
-<<<<<<< HEAD
-    has_enrollable_seats = indexes.BooleanField(null=False)
-=======
     has_enrollable_seats = indexes.BooleanField(model_attr='has_enrollable_seats', null=False)
->>>>>>> 29a65f26
 
     def prepare_aggregation_key(self, obj):
         # Aggregate CourseRuns by Course key since that is how we plan to dedup CourseRuns on the marketing site.
